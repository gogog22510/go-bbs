package bbs

import (
<<<<<<< HEAD
=======
	"bytes"
>>>>>>> b69a325c
	"encoding/binary"
	"io"
	"log"
	"os"
<<<<<<< HEAD
	"strings"
=======
>>>>>>> b69a325c
	"time"
)

//
// For Current PTT
// Please see https://github.com/ptt/pttbbs/blob/master/include/pttstruct.h
// boardheader_t
//

type BoardHeader struct {
<<<<<<< HEAD
	Boardname       string
	Title           string
	BoardModerators []string
	Brdattr         uint32 // raw value
	Chesscountry    uint8
	VoteLimitLogins uint8
	BoardUpdate     time.Time
	PostLimitLogins uint8
	BoardVote       uint8
	VoteTime        time.Time // Vote close time
	Level           uint32
	PermReload      time.Time
	Gid             int32
	// Next [2]int32
	// FirstChild [2]int32
	Parent              int32
	ChildCount          int32
	Nuser               int32 // How many user in this board
	PostExpire          int32 // ?
	EndGamble           time.Time
	posttype            [33]uint8
	postTypeF           uint8
	FastRecommendPuause int // Delay for continuous recommend (Push)
	VoteLimitBadpost    uint8
	PostLimitBadpost    uint8
	SRExpire            time.Time
}

func (b *BoardHeader) IsNoCount() bool          { return b.Brdattr&0x00000002 != 0 }
func (b *BoardHeader) IsGroudBoard() bool       { return b.Brdattr&0x00000008 != 0 } // Class
func (b *BoardHeader) IsHide() bool             { return b.Brdattr&0x00000010 != 0 } // Hide board or friend only
func (b *BoardHeader) IsPostMask() bool         { return b.Brdattr&0x00000020 != 0 } // Has Post or Reading Limition
func (b *BoardHeader) IsAnonymous() bool        { return b.Brdattr&0x00000040 != 0 }
func (b *BoardHeader) IsDefaultAnonymous() bool { return b.Brdattr&0x00000080 != 0 }
func (b *BoardHeader) IsNoCredit() bool         { return b.Brdattr&0x00000100 != 0 }
func (b *BoardHeader) IsVoteBoard() bool        { return b.Brdattr&0x00000200 != 0 }
func (b *BoardHeader) IsWarnEL() bool           { return b.Brdattr&0x00000400 != 0 } // Warning for Remove Board
func (b *BoardHeader) IsTop() bool              { return b.Brdattr&0x00000800 != 0 }
func (b *BoardHeader) IsNoRecommend() bool      { return b.Brdattr&0x00001000 != 0 } // Forbiddent Recommend (Push)
func (b *BoardHeader) IsAngelAnonymous() bool   { return b.Brdattr&0x00002000 != 0 }
func (b *BoardHeader) IsBMCount() bool          { return b.Brdattr&0x00004000 != 0 }
func (b *BoardHeader) IsIsSymbolic() bool       { return b.Brdattr&0x00008000 != 0 } // symbolic link to board
func (b *BoardHeader) IsNoBoo() bool            { return b.Brdattr&0x00010000 != 0 }
func (b *BoardHeader) IsRestrictedPost() bool   { return b.Brdattr&0x00040000 != 0 } // Board Friend only
func (b *BoardHeader) IsGuestPost() bool        { return b.Brdattr&0x00080000 != 0 }
func (b *BoardHeader) IsCooldown() bool         { return b.Brdattr&0x00100000 != 0 }
func (b *BoardHeader) IsCPLog() bool            { return b.Brdattr&0x00200000 != 0 }
func (b *BoardHeader) IsNoFastRecommend() bool  { return b.Brdattr&0x00400000 != 0 }
func (b *BoardHeader) IsIPLogRecommend() bool   { return b.Brdattr&0x00800000 != 0 }
func (b *BoardHeader) IsOver18() bool           { return b.Brdattr&0x01000000 != 0 }
func (b *BoardHeader) IsNoReply() bool          { return b.Brdattr&0x02000000 != 0 }
func (b *BoardHeader) IsAlignedComment() bool   { return b.Brdattr&0x04000000 != 0 }
func (b *BoardHeader) IsNoSelfDeletePost() bool { return b.Brdattr&0x08000000 != 0 }
func (b *BoardHeader) IsBMMaskContent() bool    { return b.Brdattr&0x10000000 != 0 }
=======
	BrdName            string
	Title              string
	BM                 string
	Brdattr            uint32 // uid[.]
	ChessCountry       string
	VoteLimitPosts     uint8
	VoteLimitLogins    uint8
	BUpdate            time.Time
	PostLimitPosts     uint8
	PostLimitLogins    uint8
	BVote              uint8
	VTime              time.Time
	Level              uint32
	PermReload         time.Time
	Gid                int32
	Next               []int32
	FirstChild         []int32
	Parent             int32
	ChildCount         int32
	Nuser              int32
	PostExpire         int32
	EndGamble          time.Time
	PostType           string
	PostTypeF          string
	FastRecommendPause uint8
	VoteLimitBadPost   uint8
	PostLimitBadPost   uint8
	SRexpire           time.Time
}

const (
	PTT_BTLEN = 48
)

const (
	PosOfPTTBoardName       = 0
	PosOfPTTBoardTitle      = PosOfPTTBoardName + PTT_IDLEN + 1
	PosOfPTTBM              = PosOfPTTBoardTitle + PTT_BTLEN + 1
	PosOfBrdAttr            = 3 + PTT_IDLEN*3 + 3 + PosOfPTTBM
	PosOfChessCountry       = PosOfBrdAttr + 4
	PosOfVoteLimitPosts     = PosOfChessCountry + 1
	PosOfVoteLimitLogins    = PosOfVoteLimitPosts + 1
	PosOfBUpdate            = 1 + PosOfVoteLimitLogins + 1
	PosOfPostLimitPosts     = PosOfBUpdate + 4
	PosOfPostLimitLogins    = PosOfPostLimitPosts + 1
	PosOfBVote              = 1 + PosOfPostLimitLogins + 1
	PosOfVTime              = PosOfBVote + 1
	PosOfLevel              = PosOfVTime + 4
	PosOfPermReload         = PosOfLevel + 4
	PosOfGid                = PosOfPermReload + 4
	PosOfNext               = PosOfGid + 4
	PosOfFirstChild         = PosOfNext + 8
	PosOfParent             = PosOfFirstChild + 8
	PosOfChildCount         = PosOfParent + 4
	PosOfNuser              = PosOfChildCount + 4
	PosOfPostExpire         = PosOfNuser + 4
	PosOfEndGamble          = PosOfPostExpire + 4
	PosOfPostType           = PosOfEndGamble + 4
	PosOfPostTypeF          = PosOfPostType + 33
	PosOfFastRecommendPause = PosOfPostTypeF + 1
	PosOfVoteLimitBadPost   = PosOfFastRecommendPause + 1
	PosOfPostLimitBadPost   = PosOfVoteLimitBadPost + 1
	PosOfSRExpire           = 3 + PosOfPostLimitBadPost + 1
)

const (
	PTT_BRD_POSTMASK   = 0x00000020
	PTT_BRD_GROUPBOARD = 0x00000008
	PTT_PERM_SYSOP     = 000000040000
	PTT_PERM_BM        = 000000002000
	PTT_BRD_HIDE       = 0x00000010
)
>>>>>>> b69a325c

func OpenBoardHeaderFile(filename string) ([]*BoardHeader, error) {
	file, err := os.Open(filename)
	if err != nil {
		log.Println(err)
		return nil, err
	}

	ret := []*BoardHeader{}

	for {
		hdr := make([]byte, 256)
		_, err := file.Read(hdr)
		// log.Println(len, err)
		if err == io.EOF {
			break
		}

		f, err := NewBoardHeaderWithByte(hdr)
		if err != nil {
			return nil, err
		}
		ret = append(ret, f)
		// log.Println(f.Filename)

	}

	return ret, nil
}

func NewBoardHeaderWithByte(data []byte) (*BoardHeader, error) {
	ret := BoardHeader{}

	ret.BrdName = Big5ToUtf8(bytes.Split(data[PosOfPTTBoardName:PosOfPTTBoardName+PTT_IDLEN+1], []byte("\x00"))[0])
	ret.Title = Big5ToUtf8(bytes.Split(data[PosOfPTTBoardTitle:PosOfPTTBoardTitle+PTT_BTLEN+1], []byte("\x00"))[0]) // Be careful about C-string end char \0
	ret.BM = string(bytes.Trim(data[PosOfPTTBM:PosOfPTTBM+PTT_IDLEN*3+3], "\x00"))
	ret.Brdattr = binary.LittleEndian.Uint32(data[PosOfBrdAttr : PosOfBrdAttr+4])
	ret.VoteLimitPosts = uint8(data[PosOfVoteLimitPosts])
	ret.VoteLimitLogins = uint8(data[PosOfVoteLimitLogins])
	ret.ChessCountry = string(bytes.Trim(data[PosOfChessCountry:PosOfChessCountry+1], "\x00"))
	bUpdateInt := binary.LittleEndian.Uint32(data[PosOfBUpdate : PosOfBUpdate+4])
	ret.BUpdate = time.Unix(int64(bUpdateInt), 0)
	ret.PostLimitPosts = uint8(data[PosOfPostLimitPosts])
	ret.PostLimitLogins = uint8(data[PosOfPostLimitLogins])
	ret.BVote = uint8(data[PosOfBVote])
	vTime := binary.LittleEndian.Uint32(data[PosOfVTime : PosOfVTime+4])
	ret.VTime = time.Unix(int64(vTime), 0)
	ret.Level = binary.LittleEndian.Uint32(data[PosOfLevel : PosOfLevel+4])
	permReload := binary.LittleEndian.Uint32(data[PosOfPermReload : PosOfPermReload+4])
	ret.PermReload = time.Unix(int64(permReload), 0)
	ret.Gid = int32(binary.LittleEndian.Uint32(data[PosOfGid : PosOfGid+4]))

<<<<<<< HEAD
	var posOfPTTBrdname = 0
	var posOfTitle = posOfPTTBrdname + PTT_IDLEN + 1
	var posOfBM = posOfTitle + PTT_BTLEN + 1
	var posOfBrdattr = posOfBM + 3*PTT_IDLEN + 3 + 3
	// var posOfPTTBrdname = posOfPTTBrdname + PTT_IDLEN

	ret := BoardHeader{}
	ret.Boardname = string(CstrToBytes(data[posOfPTTBrdname : +posOfPTTBrdname+PTT_IDLEN+1]))
	ret.Title = Big5ToUtf8(CstrToBytes(data[posOfTitle : posOfTitle+PTT_BTLEN+1]))
	ret.BoardModerators = strings.Split(Big5ToUtf8(CstrToBytes(data[posOfBM:posOfBM+3*PTT_IDLEN+3])), "/")
	ret.Brdattr = binary.LittleEndian.Uint32(data[posOfBrdattr : posOfBrdattr+4])
=======
	ret.Next = []int32{int32(binary.LittleEndian.Uint32(data[PosOfNext : PosOfNext+4])), int32(binary.LittleEndian.Uint32(data[PosOfNext+4 : PosOfNext+8]))}
	ret.FirstChild = []int32{int32(binary.LittleEndian.Uint32(data[PosOfFirstChild : PosOfFirstChild+4])), int32(binary.LittleEndian.Uint32(data[PosOfFirstChild+4 : PosOfFirstChild+8]))}

	ret.Parent = int32(binary.LittleEndian.Uint32(data[PosOfParent : PosOfParent+4]))
	ret.ChildCount = int32(binary.LittleEndian.Uint32(data[PosOfChildCount : PosOfChildCount+4]))

	ret.Nuser = int32(binary.LittleEndian.Uint32(data[PosOfNuser : PosOfNuser+4]))
	ret.PostExpire = int32(binary.LittleEndian.Uint32(data[PosOfPostExpire : PosOfPostExpire+4]))
	endGamble := binary.LittleEndian.Uint32(data[PosOfEndGamble : PosOfEndGamble+4])
	ret.EndGamble = time.Unix(int64(endGamble), 0)
	ret.PostType = Big5ToUtf8(bytes.Trim(data[PosOfPostType:PosOfPostType+33], "\x00"))
	ret.PostTypeF = Big5ToUtf8(bytes.Trim(data[PosOfPostTypeF:PosOfPostTypeF+1], "\x00"))

	ret.FastRecommendPause = uint8(data[PosOfFastRecommendPause])
	ret.VoteLimitBadPost = uint8(data[PosOfVoteLimitBadPost])
	ret.PostLimitBadPost = uint8(data[PosOfPostLimitBadPost])
	srExpire := binary.LittleEndian.Uint32(data[PosOfSRExpire : PosOfSRExpire+4])
	ret.SRexpire = time.Unix(int64(srExpire), 0)
>>>>>>> b69a325c

	return &ret, nil
}<|MERGE_RESOLUTION|>--- conflicted
+++ resolved
@@ -1,18 +1,11 @@
 package bbs
 
 import (
-<<<<<<< HEAD
-=======
 	"bytes"
->>>>>>> b69a325c
 	"encoding/binary"
 	"io"
 	"log"
 	"os"
-<<<<<<< HEAD
-	"strings"
-=======
->>>>>>> b69a325c
 	"time"
 )
 
@@ -23,62 +16,6 @@
 //
 
 type BoardHeader struct {
-<<<<<<< HEAD
-	Boardname       string
-	Title           string
-	BoardModerators []string
-	Brdattr         uint32 // raw value
-	Chesscountry    uint8
-	VoteLimitLogins uint8
-	BoardUpdate     time.Time
-	PostLimitLogins uint8
-	BoardVote       uint8
-	VoteTime        time.Time // Vote close time
-	Level           uint32
-	PermReload      time.Time
-	Gid             int32
-	// Next [2]int32
-	// FirstChild [2]int32
-	Parent              int32
-	ChildCount          int32
-	Nuser               int32 // How many user in this board
-	PostExpire          int32 // ?
-	EndGamble           time.Time
-	posttype            [33]uint8
-	postTypeF           uint8
-	FastRecommendPuause int // Delay for continuous recommend (Push)
-	VoteLimitBadpost    uint8
-	PostLimitBadpost    uint8
-	SRExpire            time.Time
-}
-
-func (b *BoardHeader) IsNoCount() bool          { return b.Brdattr&0x00000002 != 0 }
-func (b *BoardHeader) IsGroudBoard() bool       { return b.Brdattr&0x00000008 != 0 } // Class
-func (b *BoardHeader) IsHide() bool             { return b.Brdattr&0x00000010 != 0 } // Hide board or friend only
-func (b *BoardHeader) IsPostMask() bool         { return b.Brdattr&0x00000020 != 0 } // Has Post or Reading Limition
-func (b *BoardHeader) IsAnonymous() bool        { return b.Brdattr&0x00000040 != 0 }
-func (b *BoardHeader) IsDefaultAnonymous() bool { return b.Brdattr&0x00000080 != 0 }
-func (b *BoardHeader) IsNoCredit() bool         { return b.Brdattr&0x00000100 != 0 }
-func (b *BoardHeader) IsVoteBoard() bool        { return b.Brdattr&0x00000200 != 0 }
-func (b *BoardHeader) IsWarnEL() bool           { return b.Brdattr&0x00000400 != 0 } // Warning for Remove Board
-func (b *BoardHeader) IsTop() bool              { return b.Brdattr&0x00000800 != 0 }
-func (b *BoardHeader) IsNoRecommend() bool      { return b.Brdattr&0x00001000 != 0 } // Forbiddent Recommend (Push)
-func (b *BoardHeader) IsAngelAnonymous() bool   { return b.Brdattr&0x00002000 != 0 }
-func (b *BoardHeader) IsBMCount() bool          { return b.Brdattr&0x00004000 != 0 }
-func (b *BoardHeader) IsIsSymbolic() bool       { return b.Brdattr&0x00008000 != 0 } // symbolic link to board
-func (b *BoardHeader) IsNoBoo() bool            { return b.Brdattr&0x00010000 != 0 }
-func (b *BoardHeader) IsRestrictedPost() bool   { return b.Brdattr&0x00040000 != 0 } // Board Friend only
-func (b *BoardHeader) IsGuestPost() bool        { return b.Brdattr&0x00080000 != 0 }
-func (b *BoardHeader) IsCooldown() bool         { return b.Brdattr&0x00100000 != 0 }
-func (b *BoardHeader) IsCPLog() bool            { return b.Brdattr&0x00200000 != 0 }
-func (b *BoardHeader) IsNoFastRecommend() bool  { return b.Brdattr&0x00400000 != 0 }
-func (b *BoardHeader) IsIPLogRecommend() bool   { return b.Brdattr&0x00800000 != 0 }
-func (b *BoardHeader) IsOver18() bool           { return b.Brdattr&0x01000000 != 0 }
-func (b *BoardHeader) IsNoReply() bool          { return b.Brdattr&0x02000000 != 0 }
-func (b *BoardHeader) IsAlignedComment() bool   { return b.Brdattr&0x04000000 != 0 }
-func (b *BoardHeader) IsNoSelfDeletePost() bool { return b.Brdattr&0x08000000 != 0 }
-func (b *BoardHeader) IsBMMaskContent() bool    { return b.Brdattr&0x10000000 != 0 }
-=======
 	BrdName            string
 	Title              string
 	BM                 string
@@ -108,6 +45,33 @@
 	PostLimitBadPost   uint8
 	SRexpire           time.Time
 }
+
+func (b *BoardHeader) IsNoCount() bool          { return b.Brdattr&0x00000002 != 0 }
+func (b *BoardHeader) IsGroudBoard() bool       { return b.Brdattr&0x00000008 != 0 } // Class
+func (b *BoardHeader) IsHide() bool             { return b.Brdattr&0x00000010 != 0 } // Hide board or friend only
+func (b *BoardHeader) IsPostMask() bool         { return b.Brdattr&0x00000020 != 0 } // Has Post or Reading Limition
+func (b *BoardHeader) IsAnonymous() bool        { return b.Brdattr&0x00000040 != 0 }
+func (b *BoardHeader) IsDefaultAnonymous() bool { return b.Brdattr&0x00000080 != 0 }
+func (b *BoardHeader) IsNoCredit() bool         { return b.Brdattr&0x00000100 != 0 }
+func (b *BoardHeader) IsVoteBoard() bool        { return b.Brdattr&0x00000200 != 0 }
+func (b *BoardHeader) IsWarnEL() bool           { return b.Brdattr&0x00000400 != 0 } // Warning for Remove Board
+func (b *BoardHeader) IsTop() bool              { return b.Brdattr&0x00000800 != 0 }
+func (b *BoardHeader) IsNoRecommend() bool      { return b.Brdattr&0x00001000 != 0 } // Forbiddent Recommend (Push)
+func (b *BoardHeader) IsAngelAnonymous() bool   { return b.Brdattr&0x00002000 != 0 }
+func (b *BoardHeader) IsBMCount() bool          { return b.Brdattr&0x00004000 != 0 }
+func (b *BoardHeader) IsIsSymbolic() bool       { return b.Brdattr&0x00008000 != 0 } // symbolic link to board
+func (b *BoardHeader) IsNoBoo() bool            { return b.Brdattr&0x00010000 != 0 }
+func (b *BoardHeader) IsRestrictedPost() bool   { return b.Brdattr&0x00040000 != 0 } // Board Friend only
+func (b *BoardHeader) IsGuestPost() bool        { return b.Brdattr&0x00080000 != 0 }
+func (b *BoardHeader) IsCooldown() bool         { return b.Brdattr&0x00100000 != 0 }
+func (b *BoardHeader) IsCPLog() bool            { return b.Brdattr&0x00200000 != 0 }
+func (b *BoardHeader) IsNoFastRecommend() bool  { return b.Brdattr&0x00400000 != 0 }
+func (b *BoardHeader) IsIPLogRecommend() bool   { return b.Brdattr&0x00800000 != 0 }
+func (b *BoardHeader) IsOver18() bool           { return b.Brdattr&0x01000000 != 0 }
+func (b *BoardHeader) IsNoReply() bool          { return b.Brdattr&0x02000000 != 0 }
+func (b *BoardHeader) IsAlignedComment() bool   { return b.Brdattr&0x04000000 != 0 }
+func (b *BoardHeader) IsNoSelfDeletePost() bool { return b.Brdattr&0x08000000 != 0 }
+func (b *BoardHeader) IsBMMaskContent() bool    { return b.Brdattr&0x10000000 != 0 }
 
 const (
 	PTT_BTLEN = 48
@@ -151,7 +115,6 @@
 	PTT_PERM_BM        = 000000002000
 	PTT_BRD_HIDE       = 0x00000010
 )
->>>>>>> b69a325c
 
 func OpenBoardHeaderFile(filename string) ([]*BoardHeader, error) {
 	file, err := os.Open(filename)
@@ -204,19 +167,6 @@
 	ret.PermReload = time.Unix(int64(permReload), 0)
 	ret.Gid = int32(binary.LittleEndian.Uint32(data[PosOfGid : PosOfGid+4]))
 
-<<<<<<< HEAD
-	var posOfPTTBrdname = 0
-	var posOfTitle = posOfPTTBrdname + PTT_IDLEN + 1
-	var posOfBM = posOfTitle + PTT_BTLEN + 1
-	var posOfBrdattr = posOfBM + 3*PTT_IDLEN + 3 + 3
-	// var posOfPTTBrdname = posOfPTTBrdname + PTT_IDLEN
-
-	ret := BoardHeader{}
-	ret.Boardname = string(CstrToBytes(data[posOfPTTBrdname : +posOfPTTBrdname+PTT_IDLEN+1]))
-	ret.Title = Big5ToUtf8(CstrToBytes(data[posOfTitle : posOfTitle+PTT_BTLEN+1]))
-	ret.BoardModerators = strings.Split(Big5ToUtf8(CstrToBytes(data[posOfBM:posOfBM+3*PTT_IDLEN+3])), "/")
-	ret.Brdattr = binary.LittleEndian.Uint32(data[posOfBrdattr : posOfBrdattr+4])
-=======
 	ret.Next = []int32{int32(binary.LittleEndian.Uint32(data[PosOfNext : PosOfNext+4])), int32(binary.LittleEndian.Uint32(data[PosOfNext+4 : PosOfNext+8]))}
 	ret.FirstChild = []int32{int32(binary.LittleEndian.Uint32(data[PosOfFirstChild : PosOfFirstChild+4])), int32(binary.LittleEndian.Uint32(data[PosOfFirstChild+4 : PosOfFirstChild+8]))}
 
@@ -235,7 +185,6 @@
 	ret.PostLimitBadPost = uint8(data[PosOfPostLimitBadPost])
 	srExpire := binary.LittleEndian.Uint32(data[PosOfSRExpire : PosOfSRExpire+4])
 	ret.SRexpire = time.Unix(int64(srExpire), 0)
->>>>>>> b69a325c
 
 	return &ret, nil
 }